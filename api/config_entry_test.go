package api

import (
	"encoding/json"
	"testing"
	"time"

	"github.com/stretchr/testify/require"
)

func TestAPI_ConfigEntries(t *testing.T) {
	t.Parallel()
	c, s := makeClient(t)
	defer s.Stop()

	config_entries := c.ConfigEntries()

	t.Run("Proxy Defaults", func(t *testing.T) {
		global_proxy := &ProxyConfigEntry{
			Kind: ProxyDefaults,
			Name: ProxyConfigGlobal,
			Config: map[string]interface{}{
				"foo": "bar",
				"bar": 1.0,
			},
			Meta: map[string]string{
				"foo": "bar",
				"gir": "zim",
			},
		}

		// set it
		_, wm, err := config_entries.Set(global_proxy, nil)
		require.NoError(t, err)
		require.NotNil(t, wm)
		require.NotEqual(t, 0, wm.RequestTime)

		// get it
		entry, qm, err := config_entries.Get(ProxyDefaults, ProxyConfigGlobal, nil)
		require.NoError(t, err)
		require.NotNil(t, qm)
		require.NotEqual(t, 0, qm.RequestTime)

		// verify it
		readProxy, ok := entry.(*ProxyConfigEntry)
		require.True(t, ok)
		require.Equal(t, global_proxy.Kind, readProxy.Kind)
		require.Equal(t, global_proxy.Name, readProxy.Name)
		require.Equal(t, global_proxy.Config, readProxy.Config)
		require.Equal(t, global_proxy.Meta, readProxy.Meta)
		require.Equal(t, global_proxy.Meta, readProxy.GetMeta())

		global_proxy.Config["baz"] = true
		// CAS update fail
		written, _, err := config_entries.CAS(global_proxy, 0, nil)
		require.NoError(t, err)
		require.False(t, written)

		// CAS update success
		written, wm, err = config_entries.CAS(global_proxy, readProxy.ModifyIndex, nil)
		require.NoError(t, err)
		require.NotNil(t, wm)
		require.NotEqual(t, 0, wm.RequestTime)
		require.NoError(t, err)
		require.True(t, written)

		// Non CAS update
		global_proxy.Config["baz"] = "baz"
		_, wm, err = config_entries.Set(global_proxy, nil)
		require.NoError(t, err)
		require.NotNil(t, wm)
		require.NotEqual(t, 0, wm.RequestTime)

		// list it
		entries, qm, err := config_entries.List(ProxyDefaults, nil)
		require.NoError(t, err)
		require.NotNil(t, qm)
		require.NotEqual(t, 0, qm.RequestTime)
		require.Len(t, entries, 1)
		readProxy, ok = entries[0].(*ProxyConfigEntry)
		require.True(t, ok)
		require.Equal(t, global_proxy.Kind, readProxy.Kind)
		require.Equal(t, global_proxy.Name, readProxy.Name)
		require.Equal(t, global_proxy.Config, readProxy.Config)

		// delete it
		wm, err = config_entries.Delete(ProxyDefaults, ProxyConfigGlobal, nil)
		require.NoError(t, err)
		require.NotNil(t, wm)
		require.NotEqual(t, 0, wm.RequestTime)

		_, _, err = config_entries.Get(ProxyDefaults, ProxyConfigGlobal, nil)
		require.Error(t, err)
	})

	t.Run("Service Defaults", func(t *testing.T) {
		service := &ServiceConfigEntry{
			Kind:     ServiceDefaults,
			Name:     "foo",
			Protocol: "udp",
			Meta: map[string]string{
				"foo": "bar",
				"gir": "zim",
			},
		}

		service2 := &ServiceConfigEntry{
			Kind:     ServiceDefaults,
			Name:     "bar",
			Protocol: "tcp",
		}

		// set it
		_, wm, err := config_entries.Set(service, nil)
		require.NoError(t, err)
		require.NotNil(t, wm)
		require.NotEqual(t, 0, wm.RequestTime)

		// also set the second one
		_, wm, err = config_entries.Set(service2, nil)
		require.NoError(t, err)
		require.NotNil(t, wm)
		require.NotEqual(t, 0, wm.RequestTime)

		// get it
		entry, qm, err := config_entries.Get(ServiceDefaults, "foo", nil)
		require.NoError(t, err)
		require.NotNil(t, qm)
		require.NotEqual(t, 0, qm.RequestTime)

		// verify it
		readService, ok := entry.(*ServiceConfigEntry)
		require.True(t, ok)
		require.Equal(t, service.Kind, readService.Kind)
		require.Equal(t, service.Name, readService.Name)
		require.Equal(t, service.Protocol, readService.Protocol)
		require.Equal(t, service.Meta, readService.Meta)
		require.Equal(t, service.Meta, readService.GetMeta())

		// update it
		service.Protocol = "tcp"

		// CAS fail
		written, _, err := config_entries.CAS(service, 0, nil)
		require.NoError(t, err)
		require.False(t, written)

		// CAS success
		written, wm, err = config_entries.CAS(service, readService.ModifyIndex, nil)
		require.NoError(t, err)
		require.NotNil(t, wm)
		require.NotEqual(t, 0, wm.RequestTime)
		require.True(t, written)

		// update no cas
		service.Protocol = "http"

		_, wm, err = config_entries.Set(service, nil)
		require.NoError(t, err)
		require.NotNil(t, wm)
		require.NotEqual(t, 0, wm.RequestTime)

		// list them
		entries, qm, err := config_entries.List(ServiceDefaults, nil)
		require.NoError(t, err)
		require.NotNil(t, qm)
		require.NotEqual(t, 0, qm.RequestTime)
		require.Len(t, entries, 2)

		for _, entry = range entries {
			switch entry.GetName() {
			case "foo":
				// this also verifies that the update value was persisted and
				// the updated values are seen
				readService, ok = entry.(*ServiceConfigEntry)
				require.True(t, ok)
				require.Equal(t, service.Kind, readService.Kind)
				require.Equal(t, service.Name, readService.Name)
				require.Equal(t, service.Protocol, readService.Protocol)
			case "bar":
				readService, ok = entry.(*ServiceConfigEntry)
				require.True(t, ok)
				require.Equal(t, service2.Kind, readService.Kind)
				require.Equal(t, service2.Name, readService.Name)
				require.Equal(t, service2.Protocol, readService.Protocol)
			}
		}

		// delete it
		wm, err = config_entries.Delete(ServiceDefaults, "foo", nil)
		require.NoError(t, err)
		require.NotNil(t, wm)
		require.NotEqual(t, 0, wm.RequestTime)

		// verify deletion
		_, _, err = config_entries.Get(ServiceDefaults, "foo", nil)
		require.Error(t, err)
	})

	t.Run("Mesh", func(t *testing.T) {
		mesh := &MeshConfigEntry{
			TransparentProxy: TransparentProxyMeshConfig{MeshDestinationsOnly: true},
			Meta: map[string]string{
				"foo": "bar",
				"gir": "zim",
			},
			Partition: defaultPartition,
			Namespace: defaultNamespace,
		}
		ce := c.ConfigEntries()

		runStep(t, "set and get", func(t *testing.T) {
			_, wm, err := ce.Set(mesh, nil)
			require.NoError(t, err)
			require.NotNil(t, wm)
			require.NotEqual(t, 0, wm.RequestTime)

			entry, qm, err := ce.Get(MeshConfig, MeshConfigMesh, nil)
			require.NoError(t, err)
			require.NotNil(t, qm)
			require.NotEqual(t, 0, qm.RequestTime)

			result, ok := entry.(*MeshConfigEntry)
			require.True(t, ok)

			// ignore indexes
			result.CreateIndex = 0
			result.ModifyIndex = 0
			require.Equal(t, mesh, result)
		})

		runStep(t, "list", func(t *testing.T) {
			entries, qm, err := ce.List(MeshConfig, nil)
			require.NoError(t, err)
			require.NotNil(t, qm)
			require.NotEqual(t, 0, qm.RequestTime)
			require.Len(t, entries, 1)
		})

		runStep(t, "delete", func(t *testing.T) {
			wm, err := ce.Delete(MeshConfig, MeshConfigMesh, nil)
			require.NoError(t, err)
			require.NotNil(t, wm)
			require.NotEqual(t, 0, wm.RequestTime)

			// verify deletion
			_, _, err = ce.Get(MeshConfig, MeshConfigMesh, nil)
			require.Error(t, err)
		})
	})

	t.Run("CAS deletion", func(t *testing.T) {

		entry := &ProxyConfigEntry{
			Kind: ProxyDefaults,
			Name: ProxyConfigGlobal,
			Config: map[string]interface{}{
				"foo": "bar",
			},
		}

		// Create a config entry.
		created, _, err := config_entries.Set(entry, nil)
		require.NoError(t, err)
		require.True(t, created, "entry should have been created")

		// Read it back to get the ModifyIndex.
		result, _, err := config_entries.Get(entry.Kind, entry.Name, nil)
		require.NoError(t, err)
		require.NotNil(t, entry)

		// Attempt a deletion with an invalid index.
		deleted, _, err := config_entries.DeleteCAS(entry.Kind, entry.Name, result.GetModifyIndex()-1, nil)
		require.NoError(t, err)
		require.False(t, deleted, "entry should not have been deleted")

		// Attempt a deletion with a valid index.
		deleted, _, err = config_entries.DeleteCAS(entry.Kind, entry.Name, result.GetModifyIndex(), nil)
		require.NoError(t, err)
		require.True(t, deleted, "entry should have been deleted")
	})
}

func runStep(t *testing.T, name string, fn func(t *testing.T)) {
	t.Helper()
	if !t.Run(name, fn) {
		t.FailNow()
	}
}

func TestDecodeConfigEntry(t *testing.T) {
	t.Parallel()

	for _, tc := range []struct {
		name      string
		body      string
		expect    ConfigEntry
		expectErr string
	}{
		{
			name: "expose-paths: kitchen sink proxy",
			body: `
			{
				"Kind": "proxy-defaults",
				"Name": "global",
				"Expose": {
					"Checks": true,
					"Paths": [
						{
							"LocalPathPort": 8080,
							"ListenerPort": 21500,
							"Path": "/healthz",
							"Protocol": "http2"
						}
					]
				}
			}
			`,
			expect: &ProxyConfigEntry{
				Kind: "proxy-defaults",
				Name: "global",
				Expose: ExposeConfig{
					Checks: true,
					Paths: []ExposePath{
						{
							LocalPathPort: 8080,
							ListenerPort:  21500,
							Path:          "/healthz",
							Protocol:      "http2",
						},
					},
				},
			},
		},
		{
			name: "expose-paths: kitchen sink service default",
			body: `
			{
				"Kind": "service-defaults",
				"Name": "global",
				"Expose": {
					"Checks": true,
					"Paths": [
						{
							"LocalPathPort": 8080,
							"ListenerPort": 21500,
							"Path": "/healthz",
							"Protocol": "http2"
						}
					]
				}
			}
			`,
			expect: &ServiceConfigEntry{
				Kind: "service-defaults",
				Name: "global",
				Expose: ExposeConfig{
					Checks: true,
					Paths: []ExposePath{
						{
							LocalPathPort: 8080,
							ListenerPort:  21500,
							Path:          "/healthz",
							Protocol:      "http2",
						},
					},
				},
			},
		},
		{
			name: "proxy-defaults",
			body: `
			{
				"Kind": "proxy-defaults",
				"Name": "main",
				"Meta" : {
					"foo": "bar",
					"gir": "zim"
				},
				"Config": {
				  "foo": 19,
				  "bar": "abc",
				  "moreconfig": {
					"moar": "config"
				  }
				},
				"MeshGateway": {
					"Mode": "remote"
				},
				"Mode": "transparent",
				"TransparentProxy": {
					"OutboundListenerPort": 808,
					"DialedDirectly": true
				}
			}
			`,
			expect: &ProxyConfigEntry{
				Kind: "proxy-defaults",
				Name: "main",
				Meta: map[string]string{
					"foo": "bar",
					"gir": "zim",
				},
				Config: map[string]interface{}{
					"foo": float64(19),
					"bar": "abc",
					"moreconfig": map[string]interface{}{
						"moar": "config",
					},
				},
				MeshGateway: MeshGatewayConfig{
					Mode: MeshGatewayModeRemote,
				},
				Mode: ProxyModeTransparent,
				TransparentProxy: &TransparentProxyConfig{
					OutboundListenerPort: 808,
					DialedDirectly:       true,
				},
			},
		},
		{
			name: "service-defaults",
			body: `
			{
				"Kind": "service-defaults",
				"Name": "main",
				"Meta" : {
					"foo": "bar",
					"gir": "zim"
				},
				"Protocol": "http",
				"ExternalSNI": "abc-123",
				"MeshGateway": {
					"Mode": "remote"
				},
				"Mode": "transparent",
				"TransparentProxy": {
					"OutboundListenerPort": 808,
					"DialedDirectly": true
				},
				"UpstreamConfig": {
					"Overrides": [
						{
							"Name": "redis",
							"PassiveHealthCheck": {
								"MaxFailures": 3,
								"Interval": "2s"
							}
						},
						{
							"Name": "finance--billing",
							"MeshGateway": {
								"Mode": "remote"
							}
						}
					],
					"Defaults": {
						"EnvoyClusterJSON": "zip",
						"EnvoyListenerJSON": "zop",
						"ConnectTimeoutMs": 5000,
						"Protocol": "http",
						"Limits": {
							"MaxConnections": 3,
							"MaxPendingRequests": 4,
							"MaxConcurrentRequests": 5
						},
						"PassiveHealthCheck": {
								"MaxFailures": 5,
								"Interval": "4s"
						}
					}
				}
			}
			`,
			expect: &ServiceConfigEntry{
				Kind: "service-defaults",
				Name: "main",
				Meta: map[string]string{
					"foo": "bar",
					"gir": "zim",
				},
				Protocol:    "http",
				ExternalSNI: "abc-123",
				MeshGateway: MeshGatewayConfig{
					Mode: MeshGatewayModeRemote,
				},
				Mode: ProxyModeTransparent,
				TransparentProxy: &TransparentProxyConfig{
					OutboundListenerPort: 808,
					DialedDirectly:       true,
				},
				UpstreamConfig: &UpstreamConfiguration{
					Overrides: []*UpstreamConfig{
						{
							Name: "redis",
							PassiveHealthCheck: &PassiveHealthCheck{
								MaxFailures: 3,
								Interval:    2 * time.Second,
							},
						},
						{
							Name:        "finance--billing",
							MeshGateway: MeshGatewayConfig{Mode: "remote"},
						},
					},
					Defaults: &UpstreamConfig{
						EnvoyClusterJSON:  "zip",
						EnvoyListenerJSON: "zop",
						Protocol:          "http",
						ConnectTimeoutMs:  5000,
						Limits: &UpstreamLimits{
							MaxConnections:        intPointer(3),
							MaxPendingRequests:    intPointer(4),
							MaxConcurrentRequests: intPointer(5),
						},
						PassiveHealthCheck: &PassiveHealthCheck{
							MaxFailures: 5,
							Interval:    4 * time.Second,
						},
					},
				},
			},
		},
		{
			name: "service-router: kitchen sink",
			body: `
			{
				"Kind": "service-router",
				"Name": "main",
				"Meta" : {
					"foo": "bar",
					"gir": "zim"
				},
				"Routes": [
					{
						"Match": {
							"HTTP": {
								"PathExact": "/foo",
								"Header": [
									{
										"Name": "debug1",
										"Present": true
									},
									{
										"Name": "debug2",
										"Present": false,
										"Invert": true
									},
									{
										"Name": "debug3",
										"Exact": "1"
									},
									{
										"Name": "debug4",
										"Prefix": "aaa"
									},
									{
										"Name": "debug5",
										"Suffix": "bbb"
									},
									{
										"Name": "debug6",
										"Regex": "a.*z"
									}
								]
							}
						},
						"Destination": {
						  "Service": "carrot",
						  "ServiceSubset": "kale",
						  "Namespace": "leek",
						  "PrefixRewrite": "/alternate",
						  "RequestTimeout": "99s",
						  "NumRetries": 12345,
						  "RetryOnConnectFailure": true,
						  "RetryOnStatusCodes": [401, 209]
						}
					},
					{
						"Match": {
							"HTTP": {
								"PathPrefix": "/foo",
								"Methods": [ "GET", "DELETE" ],
								"QueryParam": [
									{
										"Name": "hack1",
										"Present": true
									},
									{
										"Name": "hack2",
										"Exact": "1"
									},
									{
										"Name": "hack3",
										"Regex": "a.*z"
									}
								]
							}
						}
					},
					{
						"Match": {
							"HTTP": {
								"PathRegex": "/foo"
							}
						}
					}
				]
			}
			`,
			expect: &ServiceRouterConfigEntry{
				Kind: "service-router",
				Name: "main",
				Meta: map[string]string{
					"foo": "bar",
					"gir": "zim",
				},
				Routes: []ServiceRoute{
					{
						Match: &ServiceRouteMatch{
							HTTP: &ServiceRouteHTTPMatch{
								PathExact: "/foo",
								Header: []ServiceRouteHTTPMatchHeader{
									{
										Name:    "debug1",
										Present: true,
									},
									{
										Name:    "debug2",
										Present: false,
										Invert:  true,
									},
									{
										Name:  "debug3",
										Exact: "1",
									},
									{
										Name:   "debug4",
										Prefix: "aaa",
									},
									{
										Name:   "debug5",
										Suffix: "bbb",
									},
									{
										Name:  "debug6",
										Regex: "a.*z",
									},
								},
							},
						},
						Destination: &ServiceRouteDestination{
							Service:               "carrot",
							ServiceSubset:         "kale",
							Namespace:             "leek",
							PrefixRewrite:         "/alternate",
							RequestTimeout:        99 * time.Second,
							NumRetries:            12345,
							RetryOnConnectFailure: true,
							RetryOnStatusCodes:    []uint32{401, 209},
						},
					},
					{
						Match: &ServiceRouteMatch{
							HTTP: &ServiceRouteHTTPMatch{
								PathPrefix: "/foo",
								Methods:    []string{"GET", "DELETE"},
								QueryParam: []ServiceRouteHTTPMatchQueryParam{
									{
										Name:    "hack1",
										Present: true,
									},
									{
										Name:  "hack2",
										Exact: "1",
									},
									{
										Name:  "hack3",
										Regex: "a.*z",
									},
								},
							},
						},
					},
					{
						Match: &ServiceRouteMatch{
							HTTP: &ServiceRouteHTTPMatch{
								PathRegex: "/foo",
							},
						},
					},
				},
			},
		},
		{
			name: "service-splitter: kitchen sink",
			body: `
			{
				"Kind": "service-splitter",
				"Name": "main",
				"Meta" : {
					"foo": "bar",
					"gir": "zim"
				},
				"Splits": [
				  {
					"Weight": 99.1,
					"ServiceSubset": "v1"
				  },
				  {
					"Weight": 0.9,
					"Service": "other",
					"Namespace": "alt"
				  }
				]
			}
			`,
			expect: &ServiceSplitterConfigEntry{
				Kind: ServiceSplitter,
				Name: "main",
				Meta: map[string]string{
					"foo": "bar",
					"gir": "zim",
				},
				Splits: []ServiceSplit{
					{
						Weight:        99.1,
						ServiceSubset: "v1",
					},
					{
						Weight:    0.9,
						Service:   "other",
						Namespace: "alt",
					},
				},
			},
		},
		{
			name: "service-resolver: subsets with failover",
			body: `
			{
				"Kind": "service-resolver",
				"Name": "main",
				"Meta" : {
					"foo": "bar",
					"gir": "zim"
				},
				"DefaultSubset": "v1",
				"ConnectTimeout": "15s",
				"Subsets": {
					"v1": {
						"Filter": "Service.Meta.version == v1"
					},
					"v2": {
						"Filter": "Service.Meta.version == v2",
						"OnlyPassing": true
					}
				},
				"Failover": {
					"v2": {
						"Service": "failcopy",
						"ServiceSubset": "sure",
						"Namespace": "neighbor",
						"Datacenters": ["dc5", "dc14"]
					},
					"*": {
						"Datacenters": ["dc7"]
					}
				}
			}`,
			expect: &ServiceResolverConfigEntry{
				Kind: "service-resolver",
				Name: "main",
				Meta: map[string]string{
					"foo": "bar",
					"gir": "zim",
				},
				DefaultSubset:  "v1",
				ConnectTimeout: 15 * time.Second,
				Subsets: map[string]ServiceResolverSubset{
					"v1": {
						Filter: "Service.Meta.version == v1",
					},
					"v2": {
						Filter:      "Service.Meta.version == v2",
						OnlyPassing: true,
					},
				},
				Failover: map[string]ServiceResolverFailover{
					"v2": {
						Service:       "failcopy",
						ServiceSubset: "sure",
						Namespace:     "neighbor",
						Datacenters:   []string{"dc5", "dc14"},
					},
					"*": {
						Datacenters: []string{"dc7"},
					},
				},
			},
		},
		{
			name: "service-resolver: redirect",
			body: `
			{
				"Kind": "service-resolver",
				"Name": "main",
				"Redirect": {
					"Service": "other",
					"ServiceSubset": "backup",
					"Namespace": "alt",
					"Datacenter": "dc9"
				}
			}
			`,
			expect: &ServiceResolverConfigEntry{
				Kind: "service-resolver",
				Name: "main",
				Redirect: &ServiceResolverRedirect{
					Service:       "other",
					ServiceSubset: "backup",
					Namespace:     "alt",
					Datacenter:    "dc9",
				},
			},
		},
		{
			name: "service-resolver: default",
			body: `
			{
				"Kind": "service-resolver",
				"Name": "main"
			}
			`,
			expect: &ServiceResolverConfigEntry{
				Kind: "service-resolver",
				Name: "main",
			},
		},
		{
			name: "service-resolver: envoy hash lb kitchen sink",
			body: `
			{
				"Kind": "service-resolver",
				"Name": "main",
				"LoadBalancer": {
					"Policy": "ring_hash",
					"RingHashConfig": {
						"MinimumRingSize": 1,
						"MaximumRingSize": 2
					},
					"HashPolicies": [
						{
							"Field": "cookie",
							"FieldValue": "good-cookie",
							"CookieConfig": {
								"TTL": "1s",
								"Path": "/oven"
							},
							"Terminal": true
						},
						{
							"Field": "cookie",
							"FieldValue": "less-good-cookie",
							"CookieConfig": {
								"Session": true,
								"Path": "/toaster"
							},
							"Terminal": true
						},
						{
							"Field": "header",
							"FieldValue": "x-user-id"
						},
						{
							"SourceIP": true
						}
					]
				}
			}
			`,
			expect: &ServiceResolverConfigEntry{
				Kind: "service-resolver",
				Name: "main",
				LoadBalancer: &LoadBalancer{
					Policy: "ring_hash",
					RingHashConfig: &RingHashConfig{
						MinimumRingSize: 1,
						MaximumRingSize: 2,
					},
					HashPolicies: []HashPolicy{
						{
							Field:      "cookie",
							FieldValue: "good-cookie",
							CookieConfig: &CookieConfig{
								TTL:  1 * time.Second,
								Path: "/oven",
							},
							Terminal: true,
						},
						{
							Field:      "cookie",
							FieldValue: "less-good-cookie",
							CookieConfig: &CookieConfig{
								Session: true,
								Path:    "/toaster",
							},
							Terminal: true,
						},
						{
							Field:      "header",
							FieldValue: "x-user-id",
						},
						{
							SourceIP: true,
						},
					},
				},
			},
		},
		{
			name: "service-resolver: envoy least request kitchen sink",
			body: `
			{
				"Kind": "service-resolver",
				"Name": "main",
				"LoadBalancer": {
					"Policy": "least_request",
					"LeastRequestConfig": {
						"ChoiceCount": 2
					}
				}
			}
			`,
			expect: &ServiceResolverConfigEntry{
				Kind: "service-resolver",
				Name: "main",
				LoadBalancer: &LoadBalancer{
					Policy: "least_request",
					LeastRequestConfig: &LeastRequestConfig{
						ChoiceCount: 2,
					},
				},
			},
		},
		{
			// TODO(rb): test SDS stuff here in both places (global/service)
			name: "ingress-gateway",
			body: `
			{
				"Kind": "ingress-gateway",
				"Name": "ingress-web",
				"Meta" : {
					"foo": "bar",
					"gir": "zim"
				},
				"Tls": {
					"Enabled": true,
					"TLSMinVersion": "TLSv1_1",
					"TLSMaxVersion": "TLSv1_2",
					"CipherSuites": [
						"TLS_ECDHE_ECDSA_WITH_AES_128_GCM_SHA256",
						"TLS_ECDHE_RSA_WITH_AES_128_GCM_SHA256"
					]
				},
				"Listeners": [
					{
						"Port": 8080,
						"Protocol": "http",
						"Services": [
							{
								"Name": "web",
								"Namespace": "foo",
								"Partition": "bar"
							},
							{
								"Name": "db"
							}
						]
					},
					{
						"Port": 9999,
						"Protocol": "tcp",
						"Services": [
							{
								"Name": "mysql"
							}
						]
					}
				]
			}
			`,
			expect: &IngressGatewayConfigEntry{
				Kind: "ingress-gateway",
				Name: "ingress-web",
				Meta: map[string]string{
					"foo": "bar",
					"gir": "zim",
				},
				TLS: GatewayTLSConfig{
					Enabled:       true,
					TLSMinVersion: "TLSv1_1",
					TLSMaxVersion: "TLSv1_2",
					CipherSuites: []string{
						"TLS_ECDHE_ECDSA_WITH_AES_128_GCM_SHA256",
						"TLS_ECDHE_RSA_WITH_AES_128_GCM_SHA256",
					},
				},
				Listeners: []IngressListener{
					{
						Port:     8080,
						Protocol: "http",
						Services: []IngressService{
							{
								Name:      "web",
								Namespace: "foo",
								Partition: "bar",
							},
							{
								Name: "db",
							},
						},
					},
					{
						Port:     9999,
						Protocol: "tcp",
						Services: []IngressService{
							{
								Name: "mysql",
							},
						},
					},
				},
			},
		},
		{
			name: "terminating-gateway",
			body: `
			{
				"Kind": "terminating-gateway",
				"Name": "terminating-west",
				"Meta" : {
					"foo": "bar",
					"gir": "zim"
				},
				"Services": [
					{
						"Namespace": "foo",
						"Name": "web",
						"CAFile": "/etc/ca.pem",
						"CertFile": "/etc/cert.pem",
						"KeyFile": "/etc/tls.key",
						"SNI": "mydomain"
					},
					{
						"Name": "api"
					},
					{
						"Namespace": "bar",
						"Name": "*"
					}
				]
			}`,
			expect: &TerminatingGatewayConfigEntry{
				Kind: "terminating-gateway",
				Name: "terminating-west",
				Meta: map[string]string{
					"foo": "bar",
					"gir": "zim",
				},
				Services: []LinkedService{
					{
						Namespace: "foo",
						Name:      "web",
						CAFile:    "/etc/ca.pem",
						CertFile:  "/etc/cert.pem",
						KeyFile:   "/etc/tls.key",
						SNI:       "mydomain",
					},
					{
						Name: "api",
					},
					{
						Namespace: "bar",
						Name:      "*",
					},
				},
			},
		},
		{
			name: "service-intentions: kitchen sink",
			body: `
			{
				"Kind": "service-intentions",
				"Name": "web",
				"Meta" : {
					"foo": "bar",
					"gir": "zim"
				},
				"Sources": [
					{
						"Name": "foo",
						"Action": "deny",
						"Type": "consul",
						"Description": "foo desc"
					},
					{
						"Name": "bar",
						"Action": "allow",
						"Description": "bar desc"
					},
					{
						"Name": "l7",
						"Permissions": [
							{
								"Action": "deny",
								"HTTP": {
									"PathExact": "/admin",
									"Header": [
										{
											"Name": "hdr-present",
											"Present": true
										},
										{
											"Name": "hdr-exact",
											"Exact": "exact"
										},
										{
											"Name": "hdr-prefix",
											"Prefix": "prefix"
										},
										{
											"Name": "hdr-suffix",
											"Suffix": "suffix"
										},
										{
											"Name": "hdr-regex",
											"Regex": "regex"
										},
										{
											"Name": "hdr-absent",
											"Present": true,
											"Invert": true
										}
									]
								}
							},
							{
								"Action": "allow",
								"HTTP": {
									"PathPrefix": "/v3/"
								}
							},
							{
								"Action": "allow",
								"HTTP": {
									"PathRegex": "/v[12]/.*",
									"Methods": [
										"GET",
										"POST"
									]
								}
							}
						]
					},
					{
						"Name": "*",
						"Action": "deny",
						"Description": "wild desc"
					}
				]
			}
			`,
			expect: &ServiceIntentionsConfigEntry{
				Kind: "service-intentions",
				Name: "web",
				Meta: map[string]string{
					"foo": "bar",
					"gir": "zim",
				},
				Sources: []*SourceIntention{
					{
						Name:        "foo",
						Action:      "deny",
						Type:        "consul",
						Description: "foo desc",
					},
					{
						Name:        "bar",
						Action:      "allow",
						Description: "bar desc",
					},
					{
						Name: "l7",
						Permissions: []*IntentionPermission{
							{
								Action: "deny",
								HTTP: &IntentionHTTPPermission{
									PathExact: "/admin",
									Header: []IntentionHTTPHeaderPermission{
										{
											Name:    "hdr-present",
											Present: true,
										},
										{
											Name:  "hdr-exact",
											Exact: "exact",
										},
										{
											Name:   "hdr-prefix",
											Prefix: "prefix",
										},
										{
											Name:   "hdr-suffix",
											Suffix: "suffix",
										},
										{
											Name:  "hdr-regex",
											Regex: "regex",
										},
										{
											Name:    "hdr-absent",
											Present: true,
											Invert:  true,
										},
									},
								},
							},
							{
								Action: "allow",
								HTTP: &IntentionHTTPPermission{
									PathPrefix: "/v3/",
								},
							},
							{
								Action: "allow",
								HTTP: &IntentionHTTPPermission{
									PathRegex: "/v[12]/.*",
									Methods:   []string{"GET", "POST"},
								},
							},
						},
					},
					{
						Name:        "*",
						Action:      "deny",
						Description: "wild desc",
					},
				},
			},
		},
		{
<<<<<<< HEAD
			name: "ingress-gateway: custom tracing",
			body: `
			{
				"Kind": "ingress-gateway",
				"Name": "ingress-web",
				"TracingStrategy": "client_sampling",
				"TracingPercentage": 42.0,
=======
			name: "mesh",
			body: `
			{
				"Kind": "mesh",
>>>>>>> 6689425b
				"Meta" : {
					"foo": "bar",
					"gir": "zim"
				},
<<<<<<< HEAD
				"Tls": {
					"Enabled": true
				},
				"Listeners": [
					{
						"Port": 8080,
						"Protocol": "http",
						"Services": [
							{
								"Name": "web",
								"Namespace": "foo"
							},
							{
								"Name": "db"
							}
						]
					},
					{
						"Port": 9999,
						"Protocol": "tcp",
						"Services": [
							{
								"Name": "mysql"
							}
						]
					}
				]
			}
			`,
			expect: &IngressGatewayConfigEntry{
				Kind:              "ingress-gateway",
				Name:              "ingress-web",
				TracingStrategy:   "client_sampling",
				TracingPercentage: 42.0,
=======
				"TransparentProxy": {
					"MeshDestinationsOnly": true
				}
			}
			`,
			expect: &MeshConfigEntry{
>>>>>>> 6689425b
				Meta: map[string]string{
					"foo": "bar",
					"gir": "zim",
				},
<<<<<<< HEAD
				TLS: GatewayTLSConfig{
					Enabled: true,
				},
				Listeners: []IngressListener{
					{
						Port:     8080,
						Protocol: "http",
						Services: []IngressService{
							{
								Name:      "web",
								Namespace: "foo",
							},
							{
								Name: "db",
							},
						},
					},
					{
						Port:     9999,
						Protocol: "tcp",
						Services: []IngressService{
							{
								Name: "mysql",
							},
						},
					},
=======
				TransparentProxy: TransparentProxyMeshConfig{
					MeshDestinationsOnly: true,
>>>>>>> 6689425b
				},
			},
		},
	} {
		tc := tc

		t.Run(tc.name+": DecodeConfigEntry", func(t *testing.T) {
			var raw map[string]interface{}
			require.NoError(t, json.Unmarshal([]byte(tc.body), &raw))

			got, err := DecodeConfigEntry(raw)
			require.NoError(t, err)
			require.Equal(t, tc.expect, got)
		})

		t.Run(tc.name+": DecodeConfigEntryFromJSON", func(t *testing.T) {
			got, err := DecodeConfigEntryFromJSON([]byte(tc.body))
			require.NoError(t, err)
			require.Equal(t, tc.expect, got)
		})

		t.Run(tc.name+": DecodeConfigEntrySlice", func(t *testing.T) {
			var raw []map[string]interface{}
			require.NoError(t, json.Unmarshal([]byte("["+tc.body+"]"), &raw))

			got, err := decodeConfigEntrySlice(raw)
			require.NoError(t, err)
			require.Len(t, got, 1)
			require.Equal(t, tc.expect, got[0])
		})
	}
}

func intPointer(v int) *int {
	return &v
}<|MERGE_RESOLUTION|>--- conflicted
+++ resolved
@@ -1250,7 +1250,30 @@
 			},
 		},
 		{
-<<<<<<< HEAD
+			name: "mesh",
+			body: `
+			{
+				"Kind": "mesh",
+				"Meta" : {
+					"foo": "bar",
+					"gir": "zim"
+				},
+				"TransparentProxy": {
+					"MeshDestinationsOnly": true
+				}
+			}
+			`,
+			expect: &MeshConfigEntry{
+				Meta: map[string]string{
+					"foo": "bar",
+					"gir": "zim",
+				},
+				TransparentProxy: TransparentProxyMeshConfig{
+					MeshDestinationsOnly: true,
+				},
+			},
+		},
+		{
 			name: "ingress-gateway: custom tracing",
 			body: `
 			{
@@ -1258,17 +1281,10 @@
 				"Name": "ingress-web",
 				"TracingStrategy": "client_sampling",
 				"TracingPercentage": 42.0,
-=======
-			name: "mesh",
-			body: `
-			{
-				"Kind": "mesh",
->>>>>>> 6689425b
 				"Meta" : {
 					"foo": "bar",
 					"gir": "zim"
 				},
-<<<<<<< HEAD
 				"Tls": {
 					"Enabled": true
 				},
@@ -1303,19 +1319,10 @@
 				Name:              "ingress-web",
 				TracingStrategy:   "client_sampling",
 				TracingPercentage: 42.0,
-=======
-				"TransparentProxy": {
-					"MeshDestinationsOnly": true
-				}
-			}
-			`,
-			expect: &MeshConfigEntry{
->>>>>>> 6689425b
 				Meta: map[string]string{
 					"foo": "bar",
 					"gir": "zim",
 				},
-<<<<<<< HEAD
 				TLS: GatewayTLSConfig{
 					Enabled: true,
 				},
@@ -1342,10 +1349,6 @@
 							},
 						},
 					},
-=======
-				TransparentProxy: TransparentProxyMeshConfig{
-					MeshDestinationsOnly: true,
->>>>>>> 6689425b
 				},
 			},
 		},
