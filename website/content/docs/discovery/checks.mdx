---
layout: docs
page_title: Monitor Services - Check Definitions
description: >-
  One of the primary roles of the agent is management of system- and
  application-level health checks. A health check is considered to be
  application-level if it is associated with a service. A check is defined in a
  configuration file or added at runtime over the HTTP interface.
---

# Checks

One of the primary roles of the agent is management of system-level and application-level health
checks. A health check is considered to be application-level if it is associated with a
service. If not associated with a service, the check monitors the health of the entire node.
<<<<<<< HEAD
Review the [health checks tutorial](https://learn.hashicorp.com/tutorials/consul/service-registration-health-checks) to get a more complete example on how to leverage health check capabilities in Consul.

A check is defined in a configuration file or added at runtime over the HTTP interface. Checks
created via the HTTP interface persist with that node.

There are several different kinds of checks:

- Script + Interval - These checks depend on invoking an external application
  that performs the health check, exits with an appropriate exit code, and potentially
  generates some output. A script is paired with an invocation interval (e.g.
  every 30 seconds). This is similar to the Nagios plugin system. The output of
  a script check is limited to 4KB. Output larger than this will be truncated.
  By default, Script checks will be configured with a timeout equal to 30 seconds.
  It is possible to configure a custom Script check timeout value by specifying the
  `timeout` field in the check definition. When the timeout is reached on Windows,
  Consul will wait for any child processes spawned by the script to finish. For any
  other system, Consul will attempt to force-kill the script and any child processes
  it has spawned once the timeout has passed.
  In Consul 0.9.0 and later, script checks are not enabled by default. To use them you
  can either use :

  - [`enable_local_script_checks`](/docs/agent/config/cli-flags#_enable_local_script_checks):
    enable script checks defined in local config files. Script checks defined via the HTTP
    API will not be allowed.
  - [`enable_script_checks`](/docs/agent/config/cli-flags#_enable_script_checks): enable
    script checks regardless of how they are defined.

  ~> **Security Warning:** Enabling script checks in some configurations may
  introduce a remote execution vulnerability which is known to be targeted by
  malware. We strongly recommend `enable_local_script_checks` instead. See [this
  blog post](https://www.hashicorp.com/blog/protecting-consul-from-rce-risk-in-specific-configurations)
  for more details.

- `HTTP + Interval` - These checks make an HTTP `GET` request to the specified URL,
  waiting the specified `interval` amount of time between requests (eg. 30 seconds).
  The status of the service depends on the HTTP response code: any `2xx` code is
  considered passing, a `429 Too ManyRequests` is a warning, and anything else is
  a failure. This type of check
  should be preferred over a script that uses `curl` or another external process
  to check a simple HTTP operation. By default, HTTP checks are `GET` requests
  unless the `method` field specifies a different method. Additional header
  fields can be set through the `header` field which is a map of lists of
  strings, e.g. `{"x-foo": ["bar", "baz"]}`. By default, HTTP checks will be
  configured with a request timeout equal to 10 seconds.

  It is possible to configure a custom HTTP check timeout value by
  specifying the `timeout` field in the check definition. The output of the
  check is limited to roughly 4KB. Responses larger than this will be truncated.
  HTTP checks also support TLS. By default, a valid TLS certificate is expected.
  Certificate verification can be turned off by setting the `tls_skip_verify`
  field to `true` in the check definition. When using TLS, the SNI will be set
  automatically from the URL if it uses a hostname (as opposed to an IP address);
  the value can be overridden by setting `tls_server_name`.

  Consul follows HTTP redirects by default. Set the `disable_redirects` field to
  `true` to disable redirects.

- `TCP + Interval` - These checks make a TCP connection attempt to the specified
  IP/hostname and port, waiting `interval` amount of time between attempts
  (e.g. 30 seconds). If no hostname
  is specified, it defaults to "localhost". The status of the service depends on
  whether the connection attempt is successful (ie - the port is currently
  accepting connections). If the connection is accepted, the status is
  `success`, otherwise the status is `critical`. In the case of a hostname that
  resolves to both IPv4 and IPv6 addresses, an attempt will be made to both
  addresses, and the first successful connection attempt will result in a
  successful check. This type of check should be preferred over a script that
  uses `netcat` or another external process to check a simple socket operation.
  By default, TCP checks will be configured with a request timeout of 10 seconds.
  It is possible to configure a custom TCP check timeout value by specifying the
  `timeout` field in the check definition.

- `UDP + Interval` - These checks direct the client to periodically send UDP datagrams
  to the specified IP/hostname and port. The duration specified in the `interval` field sets the amount of time
  between attempts, such as `30s` to indicate 30 seconds. The check is logged as healthy if any response from the UDP server is received. Any other result sets the status to `critical`.
  The default interval for, UDP checks is `10s`, but you can configure a custom UDP check timeout value by specifying the
  `timeout` field in the check definition. If any timeout on read exists, the check is still considered healthy.

- `OSService + Interval` - These checks monitor the health of a service running on
  the host operating system as either a Windows service (Windows) or a SystemD service (Unix).
  The check is logged as `healthy` if the service is running.
  If it is stopped or not running, the status is `critical`. All other result sets
  the status to `warning`, which indicates that the check is not reliable because an issue is preventing the check from determining the health of the service.

- `Time to Live (TTL)` ((#ttl)) - These checks retain their last known state
  for a given TTL. The state of the check must be updated periodically over the HTTP
  interface. If an external system fails to update the status within a given TTL,
  the check is set to the failed state. This mechanism, conceptually similar to a
  dead man's switch, relies on the application to directly report its health. For
  example, a healthy app can periodically `PUT` a status update to the HTTP endpoint;
  if the app fails, the TTL will expire and the health check enters a critical state.
  The endpoints used to update health information for a given check are: [pass](/api-docs/agent/check#ttl-check-pass),
  [warn](/api-docs/agent/check#ttl-check-warn), [fail](/api-docs/agent/check#ttl-check-fail),
  and [update](/api-docs/agent/check#ttl-check-update). TTL checks also persist their
  last known status to disk. This allows the Consul agent to restore the last known
  status of the check across restarts. Persisted check status is valid through the
  end of the TTL from the time of the last check.

- `Docker + Interval` - These checks depend on invoking an external application which
  is packaged within a Docker Container. The application is triggered within the running
  container via the Docker Exec API. We expect that the Consul agent user has access
  to either the Docker HTTP API or the unix socket. Consul uses `$DOCKER_HOST` to
  determine the Docker API endpoint. The application is expected to run, perform a health
  check of the service running inside the container, and exit with an appropriate exit code.
  The check should be paired with an invocation interval. The shell on which the check
  has to be performed is configurable which makes it possible to run containers which
  have different shells on the same host. Check output for Docker is limited to
  4KB. Any output larger than this will be truncated. In Consul 0.9.0 and later, the agent
  must be configured with [`enable_script_checks`](/docs/agent/config/cli-flags#_enable_script_checks)
  set to `true` in order to enable Docker health checks.

- `gRPC + Interval` - These checks are intended for applications that support the standard
  [gRPC health checking protocol](https://github.com/grpc/grpc/blob/master/doc/health-checking.md).
  The state of the check will be updated by probing the configured endpoint, waiting `interval`
  amount of time between probes (eg. 30 seconds). By default, gRPC checks will be configured
  with a default timeout of 10 seconds.
  It is possible to configure a custom timeout value by specifying the `timeout` field in
  the check definition. gRPC checks will default to not using TLS, but TLS can be enabled by
  setting `grpc_use_tls` in the check definition. If TLS is enabled, then by default, a valid
  TLS certificate is expected. Certificate verification can be turned off by setting the
  `tls_skip_verify` field to `true` in the check definition.
  To check on a specific service instead of the whole gRPC server, add the service identifier after the `gRPC` check's endpoint in the following format `/:service_identifier`.

- `H2ping + Interval` - These checks test an endpoint that uses http2
  by connecting to the endpoint and sending a ping frame. TLS is assumed to be configured by default.
  To disable TLS and use h2c, set `h2ping_use_tls` to `false`. If the ping is successful
  within a specified timeout, then the check is updated as passing.
  The timeout defaults to 10 seconds, but is configurable using the `timeout` field. If TLS is enabled a valid
  certificate is required, unless `tls_skip_verify` is set to `true`.
  The check will be run on the interval specified by the `interval` field.

- `Alias` - These checks alias the health state of another registered
  node or service. The state of the check will be updated asynchronously, but is
  nearly instant. For aliased services on the same agent, the local state is monitored
  and no additional network resources are consumed. For other services and nodes,
  the check maintains a blocking query over the agent's connection with a current
  server and allows stale requests. If there are any errors in watching the aliased
  node or service, the check state will be critical. For the blocking query, the
  check will use the ACL token set on the service or check definition or otherwise
  will fall back to the default ACL token set with the agent (`acl_token`).

## Check Definition

A script check:
=======

Review the [service health checks tutorial](https://learn.hashicorp.com/tutorials/consul/service-registration-health-checks)
to get a more complete example on how to leverage health check capabilities in Consul.

## Registering a health check

There are three ways to register a service with health checks:

1. Start or reload a Consul agent with a service definition file in the
   [agent's configuration directory](/docs/agent#configuring-consul-agents).
1. Call the
   [`/agent/service/register`](/api-docs/agent/service#register-service)
   HTTP API endpoint to register the service.
1. Use the
   [`consul services register`](/commands/services/register)
   CLI command to register the service.

When a service is registered using the HTTP API endpoint or CLI command,
the checks persist in the Consul data folder across Consul agent restarts.

## Types of checks

This section describes the available types of health checks you can use to
automatically monitor the health of a service instance or node.

-> **To manually mark a service unhealthy:** Use the maintenance mode
  [CLI command](/commands/maint) or
  [HTTP API endpoint](/api-docs/agent#enable-maintenance-mode)
  to temporarily remove one or all service instances on a node
  from service discovery DNS and HTTP API query results.

### Script check ((#script-interval))

Script checks periodically invoke an external application that performs the health check,
exits with an appropriate exit code, and potentially generates some output.
The specified `interval` determines the time between check invocations.
The output of a script check is limited to 4KB.
Larger outputs are truncated.

By default, script checks are configured with a timeout equal to 30 seconds.
To configure a custom script check timeout value,
specify the `timeout` field in the check definition.
After reaching the timeout on a Windows system,
Consul waits for any child processes spawned by the script to finish.
After reaching the timeout on other systems,
Consul attempts to force-kill the script and any child processes it spawned.

Script checks are not enabled by default.
To enable a Consul agent to perform script checks,
use one of the following agent configuration options:

- [`enable_local_script_checks`](/docs/agent/config/cli-flags#_enable_local_script_checks):
  Enable script checks defined in local config files.
  Script checks registered using the HTTP API are not allowed.
- [`enable_script_checks`](/docs/agent/config/cli-flags#_enable_script_checks):
  Enable script checks no matter how they are registered.

  ~> **Security Warning:**
  Enabling non-local script checks in some configurations may introduce
  a remote execution vulnerability known to be targeted by malware.
  We strongly recommend `enable_local_script_checks` instead.
  For more information, refer to
  [this blog post](https://www.hashicorp.com/blog/protecting-consul-from-rce-risk-in-specific-configurations).

The following service definition file snippet is an example
of a script check definition:
>>>>>>> b1ba0a89

<CodeTabs heading="Script Check">

```hcl
check = {
  id = "mem-util"
  name = "Memory utilization"
  args = ["/usr/local/bin/check_mem.py", "-limit", "256MB"]
  interval = "10s"
  timeout = "1s"
}
```

```json
{
  "check": {
    "id": "mem-util",
    "name": "Memory utilization",
    "args": ["/usr/local/bin/check_mem.py", "-limit", "256MB"],
    "interval": "10s",
    "timeout": "1s"
  }
}
```

</CodeTabs>

#### Check script conventions

A check script's exit code is used to determine the health check status:

- Exit code 0 - Check is passing
- Exit code 1 - Check is warning
- Any other code - Check is failing

Any output of the script is captured and made available in the
`Output` field of checks included in HTTP API responses,
as in this example from the [local service health endpoint](/api-docs/agent/service#by-name-json).

### HTTP check ((#http-interval))

HTTP checks periodically make an HTTP `GET` request to the specified URL,
waiting the specified `interval` amount of time between requests.
The status of the service depends on the HTTP response code: any `2xx` code is
considered passing, a `429 Too ManyRequests` is a warning, and anything else is
a failure. This type of check
should be preferred over a script that uses `curl` or another external process
to check a simple HTTP operation. By default, HTTP checks are `GET` requests
unless the `method` field specifies a different method. Additional request
headers can be set through the `header` field which is a map of lists of
strings, such as `{"x-foo": ["bar", "baz"]}`.

By default, HTTP checks are configured with a request timeout equal to 10 seconds.
To configure a custom HTTP check timeout value,
specify the `timeout` field in the check definition.
The output of an HTTP check is limited to approximately 4KB.
Larger outputs are truncated.
HTTP checks also support TLS. By default, a valid TLS certificate is expected.
Certificate verification can be turned off by setting the `tls_skip_verify`
field to `true` in the check definition. When using TLS, the SNI is implicitly
determined from the URL if it uses a hostname instead of an IP address.
You can explicitly set the SNI value by setting `tls_server_name`.

Consul follows HTTP redirects by default.
To disable redirects, set the `disable_redirects` field to `true`.

The following service definition file snippet is an example
of an HTTP check definition:

<CodeTabs heading="HTTP Check">

```hcl
check = {
  id = "api"
  name = "HTTP API on port 5000"
  http = "https://localhost:5000/health"
  tls_server_name =  ""
  tls_skip_verify = false
  method = "POST"
  header = {
     Content-Type = ["application/json"]
  }
  body = "{\"method\":\"health\"}"
  disable_redirects = true
  interval = "10s"
  timeout = "1s"
}
```

```json
{
  "check": {
    "id": "api",
    "name": "HTTP API on port 5000",
    "http": "https://localhost:5000/health",
    "tls_server_name": "",
    "tls_skip_verify": false,
    "method": "POST",
    "header": { "Content-Type": ["application/json"] },
    "body": "{\"method\":\"health\"}",
    "interval": "10s",
    "timeout": "1s"
  }
}
```

</CodeTabs>

### TCP check ((#tcp-interval))

TCP checks periodically make a TCP connection attempt to the specified IP/hostname and port, waiting `interval` amount of time between attempts.
If no hostname is specified, it defaults to "localhost".
The health check status is `success` if the target host accepts the connection attempt,
otherwise the status is `critical`. In the case of a hostname that
resolves to both IPv4 and IPv6 addresses, an attempt is made to both
addresses, and the first successful connection attempt results in a
successful check. This type of check should be preferred over a script that
uses `netcat` or another external process to check a simple socket operation.

By default, TCP checks are configured with a request timeout equal to 10 seconds.
To configure a custom TCP check timeout value,
specify the `timeout` field in the check definition.

The following service definition file snippet is an example
of a TCP check definition:

<CodeTabs heading="TCP Check">

```hcl
check = {
  id = "ssh"
  name = "SSH TCP on port 22"
  tcp = "localhost:22"
  interval = "10s"
  timeout = "1s"
}
```

```json
{
  "check": {
    "id": "ssh",
    "name": "SSH TCP on port 22",
    "tcp": "localhost:22",
    "interval": "10s",
    "timeout": "1s"
  }
}
```

</CodeTabs>

### UDP check ((#udp-interval))

UDP checks periodically direct the Consul agent to send UDP datagrams
to the specified IP/hostname and port,
waiting `interval` amount of time between attempts.
The check status is set to `success` if any response is received from the targeted UDP server.
Any other result sets the status to `critical`.

By default, UDP checks are configured with a request timeout equal to 10 seconds.
To configure a custom UDP check timeout value,
specify the `timeout` field in the check definition.
If any timeout on read exists, the check is still considered healthy.

The following service definition file snippet is an example
of a UDP check definition:

<CodeTabs heading="UDP Check">

```hcl
check = {
  id = "dns"
  name = "DNS UDP on port 53"
  udp = "localhost:53"
  interval = "10s"
  timeout = "1s"
}
```

```json
{
  "check": {
    "id": "dns",
    "name": "DNS UDP on port 53",
    "udp": "localhost:53",
    "interval": "10s",
    "timeout": "1s"
  }
}
```

</CodeTabs>

### Time to live (TTL) check ((#ttl))

TTL checks retain their last known state for the specified `ttl` duration.
If the `ttl` duration elapses before a new check update
is provided over the HTTP interface,
the check is set to `critical` state.

This mechanism relies on the application to directly report its health.
For example, a healthy app can periodically `PUT` a status update to the HTTP endpoint.
Then, if the app is disrupted and unable to perform this update
before the TTL expires, the health check enters the `critical` state.
The endpoints used to update health information for a given check are: [pass](/api-docs/agent/check#ttl-check-pass),
[warn](/api-docs/agent/check#ttl-check-warn), [fail](/api-docs/agent/check#ttl-check-fail),
and [update](/api-docs/agent/check#ttl-check-update). TTL checks also persist their
last known status to disk. This persistence allows the Consul agent to restore the last known
status of the check across agent restarts. Persisted check status is valid through the
end of the TTL from the time of the last check.

To manually mark a service unhealthy,
it is far more convenient to use the maintenance mode
[CLI command](/commands/maint) or
[HTTP API endpoint](/api-docs/agent#enable-maintenance-mode)
rather than a TTL health check with arbitrarily high `ttl`.

The following service definition file snippet is an example
of a TTL check definition:

<CodeTabs heading="TTL Check">

```hcl
check = {
  id = "web-app"
  name = "Web App Status"
  notes = "Web app does a curl internally every 10 seconds"
  ttl = "30s"
}
```

```json
{
  "check": {
    "id": "web-app",
    "name": "Web App Status",
    "notes": "Web app does a curl internally every 10 seconds",
    "ttl": "30s"
  }
}
```

</CodeTabs>

### Docker check ((#docker-interval))

These checks depend on periodically invoking an external application that
is packaged within a Docker Container. The application is triggered within the running
container through the Docker Exec API. We expect that the Consul agent user has access
to either the Docker HTTP API or the unix socket. Consul uses `$DOCKER_HOST` to
determine the Docker API endpoint. The application is expected to run, perform a health
check of the service running inside the container, and exit with an appropriate exit code.
The check should be paired with an invocation interval. The shell on which the check
has to be performed is configurable, making it possible to run containers which
have different shells on the same host.
The output of a Docker check is limited to 4KB.
Larger outputs are truncated.
The agent must be configured with [`enable_script_checks`](/docs/agent/config/cli-flags#_enable_script_checks)
set to `true` in order to enable Docker health checks.

The following service definition file snippet is an example
of a Docker check definition:

<CodeTabs heading="Docker Check">

```hcl
check = {
  id = "mem-util"
  name = "Memory utilization"
  docker_container_id = "f972c95ebf0e"
  shell = "/bin/bash"
  args = ["/usr/local/bin/check_mem.py"]
  interval = "10s"
}
```

```json
{
  "check": {
    "id": "mem-util",
    "name": "Memory utilization",
    "docker_container_id": "f972c95ebf0e",
    "shell": "/bin/bash",
    "args": ["/usr/local/bin/check_mem.py"],
    "interval": "10s"
  }
}
```

</CodeTabs>

### gRPC check ((##grpc-interval))

gRPC checks are intended for applications that support the standard
[gRPC health checking protocol](https://github.com/grpc/grpc/blob/master/doc/health-checking.md).
The state of the check will be updated by periodically probing the configured endpoint,
waiting `interval` amount of time between attempts.

By default, gRPC checks are configured with a timeout equal to 10 seconds.
To configure a custom Docker check timeout value,
specify the `timeout` field in the check definition.

gRPC checks default to not using TLS.
To enable TLS, set `grpc_use_tls` in the check definition.
If TLS is enabled, then by default, a valid TLS certificate is expected.
Certificate verification can be turned off by setting the
`tls_skip_verify` field to `true` in the check definition.
To check on a specific service instead of the whole gRPC server, add the service identifier after the `gRPC` check's endpoint in the following format `/:service_identifier`.

The following service definition file snippet is an example
of a gRPC check for a whole application:

<CodeTabs heading="gRPC Check">

```hcl
check = {
  id = "mem-util"
  name = "Service health status"
  grpc = "127.0.0.1:12345"
  grpc_use_tls = true
  interval = "10s"
}
```

```json
{
  "check": {
    "id": "mem-util",
    "name": "Service health status",
    "grpc": "127.0.0.1:12345",
    "grpc_use_tls": true,
    "interval": "10s"
  }
}
```

</CodeTabs>

The following service definition file snippet is an example
of a gRPC check for the specific `my_service` service

<CodeTabs heading="gRPC Specific Service Check">

```hcl
check = {
  id = "mem-util"
  name = "Service health status"
  grpc = "127.0.0.1:12345/my_service"
  grpc_use_tls = true
  interval = "10s"
}
```

```json
{
  "check": {
    "id": "mem-util",
    "name": "Service health status",
    "grpc": "127.0.0.1:12345/my_service",
    "grpc_use_tls": true,
    "interval": "10s"
  }
}
```

</CodeTabs>

### H2ping check ((#h2ping-interval))

H2ping checks test an endpoint that uses http2 by connecting to the endpoint
and sending a ping frame, waiting `interval` amount of time between attempts.
If the ping is successful within a specified timeout,
then the check status is set to `success`.

By default, h2ping checks are configured with a request timeout equal to 10 seconds.
To configure a custom h2ping check timeout value,
specify the `timeout` field in the check definition.

TLS is enabled by default.
To disable TLS and use h2c, set `h2ping_use_tls` to `false`.
If TLS is not disabled, a valid certificate is required unless `tls_skip_verify` is set to `true`.

The following service definition file snippet is an example
of an h2ping check definition:

<CodeTabs heading="H2ping Check">

```hcl
check = {
  id = "h2ping-check"
  name = "h2ping"
  h2ping = "localhost:22222"
  interval = "10s"
  h2ping_use_tls = false
}
```

```json
{
  "check": {
    "id": "h2ping-check",
    "name": "h2ping",
    "h2ping": "localhost:22222",
    "interval": "10s",
    "h2ping_use_tls": false
  }
}
```

</CodeTabs>

### Alias check

These checks alias the health state of another registered
node or service. The state of the check updates asynchronously, but is
nearly instant. For aliased services on the same agent, the local state is monitored
and no additional network resources are consumed. For other services and nodes,
the check maintains a blocking query over the agent's connection with a current
server and allows stale requests. If there are any errors in watching the aliased
node or service, the check state is set to `critical`.
For the blocking query, the check uses the ACL token set on the service or check definition.
If no ACL token is set in the service or check definition,
the blocking query uses the agent's default ACL token
([`acl.tokens.default`](/docs/agent/config/config-files#acl_tokens_default)).

~> **Configuration info**: The alias check configuration expects the alias to be
registered on the same agent as the one you are aliasing. If the service is
not registered with the same agent, `"alias_node": "<node_id>"` must also be
specified. When using `alias_node`, if no service is specified, the check will
alias the health of the node. If a service is specified, the check will alias
the specified service on this particular node.

The following service definition file snippet is an example
of an alias check for a local service:

<CodeTabs heading="Alias Check">

```hcl
check = {
  id = "web-alias"
  alias_service = "web"
}
```

```json
{
  "check": {
    "id": "web-alias",
    "alias_service": "web"
  }
}
```

</CodeTabs>

## Check definition

This section covers some of the most common options for check definitions.
For a complete list of all check options, refer to the
[Register Check HTTP API endpoint documentation](/api-docs/agent/check#json-request-body-schema).

-> **Casing for check options:**
   The correct casing for an option depends on whether the check is defined in
   a service definition file or an HTTP API JSON request body.
   For example, the option `deregister_critical_service_after` in a service
   definition file is instead named `DeregisterCriticalServiceAfter` in an
   HTTP API JSON request body.

#### General options

- `name` `(string: <required>)` - Specifies the name of the check.

- `id` `(string: "")` - Specifies a unique ID for this check on this node.
  
  If unspecified, Consul defines the check id by:
  - If the check definition is embedded within a service definition file,
     a unique check id is auto-generated.
  - Otherwise, the `id` is set to the value of `name`.
    If names might conflict, you must provide unique IDs to avoid
    overwriting existing checks with the same id on this node.

- `interval` `(string: <required for interval-based checks>)` - Specifies
  the frequency at which to run this check.
  Required for all check types except TTL and alias checks.

  The value is parsed by Go's `time` package, and has the following
  [formatting specification](https://golang.org/pkg/time/#ParseDuration):

  > A duration string is a possibly signed sequence of decimal numbers, each with
  > optional fraction and a unit suffix, such as "300ms", "-1.5h" or "2h45m".
  > Valid time units are "ns", "us" (or "µs"), "ms", "s", "m", "h".

- `service_id` `(string: <required for service health checks>)` - Specifies
  the ID of a service instance to associate this check with.
  That service instance must be on this node.
  If not specified, this check is treated as a node-level check.
  For more information, refer to the
  [service-bound checks](#service-bound-checks) section.

- `status` `(string: "")` - Specifies the initial status of the health check as
   "critical" (default), "warning", or "passing". For more details, refer to
   the [initial health check status](#initial-health-check-status) section.
  
  -> **Health defaults to critical:** If health status it not initially specified,
     it defaults to "critical" to protect against including a service
     in discovery results before it is ready. 

- `deregister_critical_service_after` `(string: "")` - If specified,
  the associated service and all its checks are deregistered
  after this check is in the critical state for more than the specified value.
  The value has the same formatting specification as the [`interval`](#interval) field.

  The minimum timeout is 1 minute,
  and the process that reaps critical services runs every 30 seconds,
  so it may take slightly longer than the configured timeout to trigger the deregistration.
  This field should generally be configured with a timeout that's significantly longer than
  any expected recoverable outage for the given service.

- `notes` `(string: "")` - Provides a human-readable description of the check.
  This field is opaque to Consul and can be used however is useful to the user.
  For example, it could be used to describe the current state of the check.

- `token` `(string: "")` - Specifies an ACL token used for any interaction
  with the catalog for the check, including
  [anti-entropy syncs](/docs/architecture/anti-entropy) and deregistration.

  For alias checks, this token is used if a remote blocking query is necessary to watch the state of the aliased node or service.

#### Success/failures before passing/warning/critical

To prevent flapping health checks and limit the load they cause on the cluster,
a health check may be configured to become passing/warning/critical only after a
specified number of consecutive checks return as passing/critical.
The status does not transition states until the configured threshold is reached.

- `success_before_passing` - Number of consecutive successful results required
  before check status transitions to passing. Defaults to `0`. Added in Consul 1.7.0.

- `failures_before_warning` - Number of consecutive unsuccessful results required
  before check status transitions to warning. Defaults to the same value as that of
  `failures_before_critical` to maintain the expected behavior of not changing the
  status of service checks to `warning` before `critical` unless configured to do so.
  Values higher than `failures_before_critical` are invalid. Added in Consul 1.11.0.

- `failures_before_critical` - Number of consecutive unsuccessful results required
  before check status transitions to critical. Defaults to `0`. Added in Consul 1.7.0.

This feature is available for all check types except TTL and alias checks.
By default, both passing and critical thresholds are set to 0 so the check
status always reflects the last check result.

<CodeTabs heading="Flapping Prevention Example">

```hcl
checks = [
  {
    name = "HTTP TCP on port 80"
    tcp = "localhost:80"
    interval = "10s"
    timeout  = "1s"
    success_before_passing =  3
    failures_before_warning =  1
    failures_before_critical =  3
  }
]
```

```json
{
  "checks": [
    {
      "name": "HTTP TCP on port 80",
      "tcp": "localhost:80",
      "interval": "10s",
      "timeout": "1s",
      "success_before_passing": 3,
      "failures_before_warning": 1,
      "failures_before_critical": 3
    }
  ]
}
```

</CodeTabs>

## Initial health check status

By default, when checks are registered against a Consul agent, the state is set
immediately to "critical". This is useful to prevent services from being
registered as "passing" and entering the service pool before they are confirmed
to be healthy. In certain cases, it may be desirable to specify the initial
state of a health check. This can be done by specifying the `status` field in a
health check definition, like so:

<CodeTabs heading="Status Field Example">

```hcl
check = {
  id = "mem"
  args = ["/bin/check_mem", "-limit", "256MB"]
  interval = "10s"
  status = "passing"
}
```

```json
{
  "check": {
    "id": "mem",
    "args": ["/bin/check_mem", "-limit", "256MB"],
    "interval": "10s",
    "status": "passing"
  }
}
```

</CodeTabs>

The above service definition would cause the new "mem" check to be
registered with its initial state set to "passing".

## Service-bound checks

Health checks may optionally be bound to a specific service. This ensures
that the status of the health check will only affect the health status of the
given service instead of the entire node. Service-bound health checks may be
provided by adding a `service_id` field to a check configuration:

<CodeTabs heading="Status Field Example">

```hcl
check = {
  id = "web-app"
  name = "Web App Status"
  service_id = "web-app"
  ttl = "30s"
}
```

```json
{
  "check": {
    "id": "web-app",
    "name": "Web App Status",
    "service_id": "web-app",
    "ttl": "30s"
  }
}
```

</CodeTabs>

In the above configuration, if the web-app health check begins failing, it will
only affect the availability of the web-app service. All other services
provided by the node will remain unchanged.

## Agent certificates for TLS checks

The [enable_agent_tls_for_checks](/docs/agent/config/config-files#enable_agent_tls_for_checks)
agent configuration option can be utilized to have HTTP or gRPC health checks
to use the agent's credentials when configured for TLS.

## Multiple check definitions

Multiple check definitions can be defined using the `checks` (plural)
key in your configuration file.

<CodeTabs heading="Multiple Checks Example">

```hcl
checks = [
  {
    id       = "chk1"
    name     = "mem"
    args     = ["/bin/check_mem", "-limit", "256MB"]
    interval = "5s"
  },
  {
    id       = "chk2"
    name     = "/health"
    http     = "http://localhost:5000/health"
    interval = "15s"
  },
  {
    id       = "chk3"
    name     = "cpu"
    args     = ["/bin/check_cpu"]
    interval = "10s"
  },
  ...
]
```

```json
{
  "checks": [
    {
      "id": "chk1",
      "name": "mem",
      "args": ["/bin/check_mem", "-limit", "256MB"],
      "interval": "5s"
    },
    {
      "id": "chk2",
      "name": "/health",
      "http": "http://localhost:5000/health",
      "interval": "15s"
    },
    {
      "id": "chk3",
      "name": "cpu",
      "args": ["/bin/check_cpu"],
      "interval": "10s"
    },
    ...
  ]
}
```

</CodeTabs><|MERGE_RESOLUTION|>--- conflicted
+++ resolved
@@ -13,152 +13,6 @@
 One of the primary roles of the agent is management of system-level and application-level health
 checks. A health check is considered to be application-level if it is associated with a
 service. If not associated with a service, the check monitors the health of the entire node.
-<<<<<<< HEAD
-Review the [health checks tutorial](https://learn.hashicorp.com/tutorials/consul/service-registration-health-checks) to get a more complete example on how to leverage health check capabilities in Consul.
-
-A check is defined in a configuration file or added at runtime over the HTTP interface. Checks
-created via the HTTP interface persist with that node.
-
-There are several different kinds of checks:
-
-- Script + Interval - These checks depend on invoking an external application
-  that performs the health check, exits with an appropriate exit code, and potentially
-  generates some output. A script is paired with an invocation interval (e.g.
-  every 30 seconds). This is similar to the Nagios plugin system. The output of
-  a script check is limited to 4KB. Output larger than this will be truncated.
-  By default, Script checks will be configured with a timeout equal to 30 seconds.
-  It is possible to configure a custom Script check timeout value by specifying the
-  `timeout` field in the check definition. When the timeout is reached on Windows,
-  Consul will wait for any child processes spawned by the script to finish. For any
-  other system, Consul will attempt to force-kill the script and any child processes
-  it has spawned once the timeout has passed.
-  In Consul 0.9.0 and later, script checks are not enabled by default. To use them you
-  can either use :
-
-  - [`enable_local_script_checks`](/docs/agent/config/cli-flags#_enable_local_script_checks):
-    enable script checks defined in local config files. Script checks defined via the HTTP
-    API will not be allowed.
-  - [`enable_script_checks`](/docs/agent/config/cli-flags#_enable_script_checks): enable
-    script checks regardless of how they are defined.
-
-  ~> **Security Warning:** Enabling script checks in some configurations may
-  introduce a remote execution vulnerability which is known to be targeted by
-  malware. We strongly recommend `enable_local_script_checks` instead. See [this
-  blog post](https://www.hashicorp.com/blog/protecting-consul-from-rce-risk-in-specific-configurations)
-  for more details.
-
-- `HTTP + Interval` - These checks make an HTTP `GET` request to the specified URL,
-  waiting the specified `interval` amount of time between requests (eg. 30 seconds).
-  The status of the service depends on the HTTP response code: any `2xx` code is
-  considered passing, a `429 Too ManyRequests` is a warning, and anything else is
-  a failure. This type of check
-  should be preferred over a script that uses `curl` or another external process
-  to check a simple HTTP operation. By default, HTTP checks are `GET` requests
-  unless the `method` field specifies a different method. Additional header
-  fields can be set through the `header` field which is a map of lists of
-  strings, e.g. `{"x-foo": ["bar", "baz"]}`. By default, HTTP checks will be
-  configured with a request timeout equal to 10 seconds.
-
-  It is possible to configure a custom HTTP check timeout value by
-  specifying the `timeout` field in the check definition. The output of the
-  check is limited to roughly 4KB. Responses larger than this will be truncated.
-  HTTP checks also support TLS. By default, a valid TLS certificate is expected.
-  Certificate verification can be turned off by setting the `tls_skip_verify`
-  field to `true` in the check definition. When using TLS, the SNI will be set
-  automatically from the URL if it uses a hostname (as opposed to an IP address);
-  the value can be overridden by setting `tls_server_name`.
-
-  Consul follows HTTP redirects by default. Set the `disable_redirects` field to
-  `true` to disable redirects.
-
-- `TCP + Interval` - These checks make a TCP connection attempt to the specified
-  IP/hostname and port, waiting `interval` amount of time between attempts
-  (e.g. 30 seconds). If no hostname
-  is specified, it defaults to "localhost". The status of the service depends on
-  whether the connection attempt is successful (ie - the port is currently
-  accepting connections). If the connection is accepted, the status is
-  `success`, otherwise the status is `critical`. In the case of a hostname that
-  resolves to both IPv4 and IPv6 addresses, an attempt will be made to both
-  addresses, and the first successful connection attempt will result in a
-  successful check. This type of check should be preferred over a script that
-  uses `netcat` or another external process to check a simple socket operation.
-  By default, TCP checks will be configured with a request timeout of 10 seconds.
-  It is possible to configure a custom TCP check timeout value by specifying the
-  `timeout` field in the check definition.
-
-- `UDP + Interval` - These checks direct the client to periodically send UDP datagrams
-  to the specified IP/hostname and port. The duration specified in the `interval` field sets the amount of time
-  between attempts, such as `30s` to indicate 30 seconds. The check is logged as healthy if any response from the UDP server is received. Any other result sets the status to `critical`.
-  The default interval for, UDP checks is `10s`, but you can configure a custom UDP check timeout value by specifying the
-  `timeout` field in the check definition. If any timeout on read exists, the check is still considered healthy.
-
-- `OSService + Interval` - These checks monitor the health of a service running on
-  the host operating system as either a Windows service (Windows) or a SystemD service (Unix).
-  The check is logged as `healthy` if the service is running.
-  If it is stopped or not running, the status is `critical`. All other result sets
-  the status to `warning`, which indicates that the check is not reliable because an issue is preventing the check from determining the health of the service.
-
-- `Time to Live (TTL)` ((#ttl)) - These checks retain their last known state
-  for a given TTL. The state of the check must be updated periodically over the HTTP
-  interface. If an external system fails to update the status within a given TTL,
-  the check is set to the failed state. This mechanism, conceptually similar to a
-  dead man's switch, relies on the application to directly report its health. For
-  example, a healthy app can periodically `PUT` a status update to the HTTP endpoint;
-  if the app fails, the TTL will expire and the health check enters a critical state.
-  The endpoints used to update health information for a given check are: [pass](/api-docs/agent/check#ttl-check-pass),
-  [warn](/api-docs/agent/check#ttl-check-warn), [fail](/api-docs/agent/check#ttl-check-fail),
-  and [update](/api-docs/agent/check#ttl-check-update). TTL checks also persist their
-  last known status to disk. This allows the Consul agent to restore the last known
-  status of the check across restarts. Persisted check status is valid through the
-  end of the TTL from the time of the last check.
-
-- `Docker + Interval` - These checks depend on invoking an external application which
-  is packaged within a Docker Container. The application is triggered within the running
-  container via the Docker Exec API. We expect that the Consul agent user has access
-  to either the Docker HTTP API or the unix socket. Consul uses `$DOCKER_HOST` to
-  determine the Docker API endpoint. The application is expected to run, perform a health
-  check of the service running inside the container, and exit with an appropriate exit code.
-  The check should be paired with an invocation interval. The shell on which the check
-  has to be performed is configurable which makes it possible to run containers which
-  have different shells on the same host. Check output for Docker is limited to
-  4KB. Any output larger than this will be truncated. In Consul 0.9.0 and later, the agent
-  must be configured with [`enable_script_checks`](/docs/agent/config/cli-flags#_enable_script_checks)
-  set to `true` in order to enable Docker health checks.
-
-- `gRPC + Interval` - These checks are intended for applications that support the standard
-  [gRPC health checking protocol](https://github.com/grpc/grpc/blob/master/doc/health-checking.md).
-  The state of the check will be updated by probing the configured endpoint, waiting `interval`
-  amount of time between probes (eg. 30 seconds). By default, gRPC checks will be configured
-  with a default timeout of 10 seconds.
-  It is possible to configure a custom timeout value by specifying the `timeout` field in
-  the check definition. gRPC checks will default to not using TLS, but TLS can be enabled by
-  setting `grpc_use_tls` in the check definition. If TLS is enabled, then by default, a valid
-  TLS certificate is expected. Certificate verification can be turned off by setting the
-  `tls_skip_verify` field to `true` in the check definition.
-  To check on a specific service instead of the whole gRPC server, add the service identifier after the `gRPC` check's endpoint in the following format `/:service_identifier`.
-
-- `H2ping + Interval` - These checks test an endpoint that uses http2
-  by connecting to the endpoint and sending a ping frame. TLS is assumed to be configured by default.
-  To disable TLS and use h2c, set `h2ping_use_tls` to `false`. If the ping is successful
-  within a specified timeout, then the check is updated as passing.
-  The timeout defaults to 10 seconds, but is configurable using the `timeout` field. If TLS is enabled a valid
-  certificate is required, unless `tls_skip_verify` is set to `true`.
-  The check will be run on the interval specified by the `interval` field.
-
-- `Alias` - These checks alias the health state of another registered
-  node or service. The state of the check will be updated asynchronously, but is
-  nearly instant. For aliased services on the same agent, the local state is monitored
-  and no additional network resources are consumed. For other services and nodes,
-  the check maintains a blocking query over the agent's connection with a current
-  server and allows stale requests. If there are any errors in watching the aliased
-  node or service, the check state will be critical. For the blocking query, the
-  check will use the ACL token set on the service or check definition or otherwise
-  will fall back to the default ACL token set with the agent (`acl_token`).
-
-## Check Definition
-
-A script check:
-=======
 
 Review the [service health checks tutorial](https://learn.hashicorp.com/tutorials/consul/service-registration-health-checks)
 to get a more complete example on how to leverage health check capabilities in Consul.
@@ -225,7 +79,6 @@
 
 The following service definition file snippet is an example
 of a script check definition:
->>>>>>> b1ba0a89
 
 <CodeTabs heading="Script Check">
 
