--- conflicted
+++ resolved
@@ -80,7 +80,6 @@
 | `container_definitions` | list     | This is the list of [container definitions](https://docs.aws.amazon.com/AmazonECS/latest/developerguide/task_definition_parameters.html#container_definitions) for the task definition. This is where you include your application containers. |
 | `essential`             | boolean  | Must be `true` to ensure the health of your application container affects the health status of the task.                                                                                                                                       |
 | `port`                  | integer  | The port that your application listens on, if any. If your application does not listen on a port, set `outbound_only = true`.                                                                                                                  |
-<<<<<<< HEAD
 | `retry_join`            | list     | This is the [`retry_join`](/docs/agent/options#_retry_join) option for the Consul agent, which specifies the locations of your Consul servers.                                                                                                 |
 
 ## Configuring a Mesh Gateway
@@ -107,7 +106,6 @@
   ecs_cluster_arn           = "<ECS cluster ARN>"
   subnets                   = ["<subnet ID>"]
   retry_join                = ["<address of the Consul server>"]
-  tls                       = true
   consul_server_ca_cert_arn = "<Secrets Manager secret ARN>"
   gossip_key_secret_arn     = "<Secrets Manager secret ARN>"
 }
@@ -214,10 +212,6 @@
 
 ~> When federating Consul datacenters over the WAN with ACLs enabled, [ACL Token replication](/docs/security/acl/acl-federated-datacenters) must be enabled on all server and client agents in all datacenters.
 
-=======
-| `retry_join`            | list     | The is the [`retry_join`](/docs/agent/options#_retry_join) option for the Consul agent, which specifies the locations of your Consul servers.                                                                                                  |
-| `consul_datacenter`            | string     | The name of your Consul datacenter.                                                                                                  |
->>>>>>> a407d378
 
 ### Running Terraform
 
