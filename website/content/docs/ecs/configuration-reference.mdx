---
layout: docs
page_title: AWS ECS
description: >-
  Configuration Reference for Consul on AWS ECS (Elastic Container Service).
  Do not modify by hand! This is automatically generated documentation.
---

# Configuration Reference

This pages details the configuration options for the JSON config format used
by the `consul-ecs` binary. This configuration is passed to the `consul-ecs`
binary as a string using the `CONSUL_ECS_CONFIG_JSON` environment variable.

This configuration format follows a [JSON schema](https://github.com/hashicorp/consul-ecs/blob/main/config/schema.json)
that can be used for validation.

## Terraform Mesh Task Module Configuration

The `mesh-task` Terraform module provides input variables for commonly used fields.
The following table shows which Terraform input variables correspond to each field
of the Consul ECS configuration. Refer to the
[Terraform registry documentation](https://registry.terraform.io/modules/hashicorp/consul-ecs/aws/latest/submodules/mesh-task?tab=inputs)
for a complete reference of supported input variables for the `mesh-task` module.

| Terraform Input Variable | Consul ECS Config Field               |
| ------------------------ | ------------------------------------- |
| `upstreams`              | [`proxy.upstreams`](#proxy-upstreams) |
| `checks`                 | [`service.checks`](#service-checks)   |
| `consul_service_name`    | [`service.name`](#service)            |
| `consul_service_tags`    | [`service.tags`](#service)            |
| `consul_service_meta`    | [`service.meta`](#service)            |
| `consul_namespace`       | [`service.namespace`](#service)       |
| `consul_partition`       | [`service.partition`](#service)       |

Each of these Terraform input variables follow the Consul ECS config schema.
The remaining fields of the Consul ECS configuration not listed in this table can be passed
using the `consul_ecs_config` input variable.

# Top-level fields

These are the top-level fields for the Consul ECS configuration format.

| Field | Type | Required | Description |
| ----- | ---- | -------- | ----------- |
| `bootstrapDir` | `string` | required | The directory at which to mount the shared volume where Envoy bootstrap configuration is written by `consul-ecs mesh-init`.  |
| `consulCACertFile` | `string` | optional | The file path of the Consul server CA certificate.  |
| `consulHTTPAddr` | `string` | optional | The HTTP(S) URL of the Consul server. Required when `authMethod.enabled` is set  |
| [`consulLogin`](#consullogin) | `object` | optional | Configuration for logging into the AWS IAM auth method.  |
| [`gateway`](#gateway) | `object` | optional | Configuration for the gateway proxy registration.  |
| `healthSyncContainers` | `array` | optional | The names of containers that will have health check status synced from ECS into Consul. Cannot be specified with `service.checks`.  |
| `logLevel` | `string` | optional | Sets the log level for the `consul-ecs mesh-init` and `consul-ecs health-sync` commands. Defaults to `INFO`. Must be one of `TRACE`, `DEBUG`, `INFO`, `WARN`, `ERROR`, or `null`. |
| [`proxy`](#proxy) | `object` | optional | Configuration for the sidecar proxy registration with Consul.  |
| [`service`](#service) | `object` | optional | Configuration for Consul service registration.  |

# `consulLogin`

Configuration for logging into the AWS IAM auth method.

| Field | Type | Required | Description |
| ----- | ---- | -------- | ----------- |
| `enabled` | `boolean` | optional | Enables logging into Consul's AWS IAM auth method to obtain an ACL token. The auth method must be configured on the Consul server and the ECS task role must be trusted by the auth method. After logging in, the token is written to the file `<bootstrapDir>/service-token`.  |
| `extraLoginFlags` | `array` | optional | Additional CLI flags to pass to the `consul login` command. These are appended to the command `consul login -type aws -method <name> -token-sink-file <file> -aws-auto-bearer-token -aws-include-identity`.  |
| `includeEntity` | `boolean` | optional | Adds the `-aws-include-entity` flag to the `consul login` command. Defaults to `true`. Set to `false` to remove the flag from the command. The `-aws-include-entity` flag should only be passed if the Consul AWS IAM auth method is configured with `EnableIAMEntityDetails=true`.  |
| `method` | `string` | optional | The name of Consul auth method. This is passed as the `-method` option to the `consul login` command. Defaults to `iam-ecs-service-token`.  |

# `gateway`

Configuration for the gateway proxy registration.

| Field | Type | Required | Description |
| ----- | ---- | -------- | ----------- |
| `kind` | `string` | required | Specifies the type of gateway to register. Must be `mesh-gateway`. |
| [`lanAddress`](#gateway-lanaddress) | `object` | optional | LAN address and port for the gateway. If not specified, defaults to the task/node address.  |
| `meta` | `object` | optional | Key-value pairs of metadata to include for the gateway.  |
| `name` | `string` | optional | The name the gateway will be registered as in Consul. Defaults to the Task family name.  |
| `namespace` | `string` | optional | <EnterpriseAlert inline /> Consul namespace in which the gateway will be registered.  |
| `partition` | `string` | optional | <EnterpriseAlert inline /> Consul admin partition in which the gateway will be registered.  |
| [`proxy`](#gateway-proxy) | `object` | optional | Object that contains the proxy parameters.  |
| `tags` | `array` | optional | List of string values that can be used to add labels to the gateway.  |
| [`wanAddress`](#gateway-wanaddress) | `object` | optional | WAN address and port for the gateway. If not specified, defaults to the task/node address.  |

# `gateway.lanAddress`

LAN address and port for the gateway. If not specified, defaults to the task/node address.

| Field | Type | Required | Description |
| ----- | ---- | -------- | ----------- |
| `address` | `string` | optional |   |
| `port` | `integer` | optional |   |

# `gateway.proxy`

Object that contains the proxy parameters.

| Field | Type | Required | Description |
| ----- | ---- | -------- | ----------- |
| `config` | `object` | optional |   |

# `gateway.wanAddress`

WAN address and port for the gateway. If not specified, defaults to the task/node address.

| Field | Type | Required | Description |
| ----- | ---- | -------- | ----------- |
| `address` | `string` | optional |   |
| `port` | `integer` | optional |   |

# `proxy`

Configuration for the sidecar proxy registration with Consul.

| Field | Type | Required | Description |
| ----- | ---- | -------- | ----------- |
| `config` | `object` | optional | Object value that specifies an opaque JSON configuration. The JSON is stored and returned along with the service instance when called from the API.  |
| [`meshGateway`](#proxy-meshgateway) | `object` | optional | Specifies the mesh gateway configuration for the proxy.  |
| [`upstreams`](#proxy-upstreams) | `array` | optional | The list of the upstream services that the proxy should create listeners for.  |

# `proxy.meshGateway`

Specifies the mesh gateway configuration for the proxy.

| Field | Type | Required | Description |
| ----- | ---- | -------- | ----------- |
| `mode` | `string` | required | Specifies how upstreams with a remote destination datacenter are resolved. Must be one of `none`, `local`, or `remote`. |

# `proxy.upstreams`

The list of the upstream services that the proxy should create listeners for. Each `upstream` object may contain the following fields.

| Field | Type | Required | Description |
| ----- | ---- | -------- | ----------- |
| `config` | `object` | optional | Specifies opaque configuration options that will be provided to the proxy instance for the upstream.  |
| `datacenter` | `string` | optional | Specifies the datacenter to issue the discovery query to.  |
| `destinationName` | `string` | required | Specifies the name of the upstream service or prepared query to route the service mesh to.  |
| `destinationNamespace` | `string` | optional | <EnterpriseAlert inline /> Specifies the namespace containing the upstream service.  |
| `destinationPartition` | `string` | optional | <EnterpriseAlert inline /> Specifies the name of the admin partition containing the upstream service.  |
| `destinationType` | `string` | optional | Specifies the type of discovery query the proxy should use for finding service mesh instances. Must be one of `service`, `prepared_query`, or `null`. |
| `localBindAddress` | `string` | optional | Specifies the address to bind a local listener to.  |
| `localBindPort` | `integer` | required | Specifies the port to bind a local listener to. The application will make outbound connections to the upstream from the local port.  |
| [`meshGateway`](#proxy-upstreams-meshgateway) | `object` | optional | Specifies the mesh gateway configuration for the proxy for this upstream.  |

## `proxy.upstreams.meshGateway`

Specifies the mesh gateway configuration for the proxy for this upstream.

| Field | Type | Required | Description |
| ----- | ---- | -------- | ----------- |
| `mode` | `string` | required | Specifies how the upstream with a remote destination datacenter gets resolved. Must be one of `none`, `local`, or `remote`. |

# `service`

Configuration for Consul service registration.

| Field | Type | Required | Description |
| ----- | ---- | -------- | ----------- |
| [`checks`](#service-checks) | `array` | optional | The list of Consul checks for the service. Cannot be specified with `healthSyncContainers`.  |
| `enableTagOverride` | `boolean` | optional | Determines if the anti-entropy feature for the service is enabled  |
| `meta` | `object` | optional | Key-value pairs of metadata to include for the Consul service.  |
| `name` | `string` | optional | The name the service will be registered as in Consul. Defaults to the Task family name if empty or null.  |
| `namespace` | `string` | optional | <EnterpriseAlert inline /> The Consul namespace where the service will be registered.  |
| `partition` | `string` | optional | <EnterpriseAlert inline /> The Consul admin partition where the service will be registered.  |
| `port` | `integer` | required | Port the application listens on, if any.  |
| `tags` | `array` | optional | List of string values that can be used to add service-level labels.  |
| [`weights`](#service-weights) | `object` | optional | Configures the weight of the service in terms of its DNS service (SRV) response.  |

# `service.checks`

Defines the Consul checks for the service. Each `check` object may contain the following fields.

| Field | Type | Required | Description |
| ----- | ---- | -------- | ----------- |
| `aliasNode` | `string` | optional | Specifies the ID of the node for an alias check.  |
| `aliasService` | `string` | optional | Specifies the ID of a service for an alias check.  |
| `args` | `array` | optional | Command arguments to run to update the status of the check.  |
| `body` | `string` | optional | Specifies a body that should be sent with `HTTP` checks.  |
| `checkId` | `string` | optional | The unique ID for this check on the node. Defaults to the check `name`.  |
| `failuresBeforeCritical` | `integer` | optional | Specifies the number of consecutive unsuccessful results required before check status transitions to critical.  |
| `grpc` | `string` | optional | Specifies a `gRPC` check. Must be an endpoint that supports the [standard gRPC health checking protocol](https://github.com/grpc/grpc/blob/master/doc/health-checking.md). The endpoint will be probed every `interval`.  |
| `grpcUseTls` | `boolean` | optional | Specifies whether to use TLS for this gRPC health check.  |
| `h2ping` | `string` | optional | Specifies this is an h2ping check. Must be an address, which will be pinged every `interval`.  |
| `h2pingUseTls` | `boolean` | optional | Specifies whether TLS is used for an h2ping check.  |
| `header` | `object` | optional | Specifies a set of headers that should be set for HTTP checks. Each header can have multiple values.  |
| `http` | `string` | optional | Specifies this is an HTTP check. Must be a URL against which request is performed every `interval`.  |
| `interval` | `string` | optional | Specifies the frequency at which to run this check. Required for HTTP, TCP, and UDP checks.  |
| `method` | `string` | optional | Specifies the HTTP method to be used for an HTTP check. When no value is specified, `GET` is used.  |
| `name` | `string` | optional | The name of the check.  |
| `notes` | `string` | optional | Specifies arbitrary information for humans. This is not used by Consul internally.  |
<<<<<<< HEAD
| `os_service` | `string` | optional | Specifies an `OS Service` check. Must be the name of the service which status will be checked every `interval`.  |
| `status` | `string` | optional | Specifies the initial status the health check. Must be one of `passing`, `warning`, `critical`, `maintenance`, or`null`. |
=======
| `status` | `string` | optional | Specifies the initial status the health check. Must be one of `passing`, `warning`, `critical`, `maintenance`, or `null`. |
>>>>>>> f332fa8f
| `successBeforePassing` | `integer` | optional | Specifies the number of consecutive successful results required before check status transitions to passing.  |
| `tcp` | `string` | optional | Specifies this is a TCP check. Must be an IP/hostname plus port to which a TCP connection is made every `interval`.  |
| `timeout` | `string` | optional | Specifies a timeout for outgoing connections. Applies to script, HTTP, TCP, UDP, and gRPC checks. Must be a duration string, such as `10s` or `5m`.  |
| `tlsServerName` | `string` | optional | Specifies an optional string used to set the SNI host when connecting via TLS.  |
| `tlsSkipVerify` | `boolean` | optional | Specifies if the certificate for an HTTPS check should not be verified.  |
| `ttl` | `string` | optional | Specifies this is a TTL check. Must be a duration string, such as `10s` or `5m`.  |
| `udp` | `string` | optional | Specifies this is a UDP check. Must be an IP/hostname plus port to which UDP datagrams are sent every `interval`.  |

# `service.weights`

Configures the weight of the service in terms of its DNS service (SRV) response.

| Field | Type | Required | Description |
| ----- | ---- | -------- | ----------- |
| `passing` | `integer` | required | Weight for the service when its health checks are passing.  |
| `warning` | `integer` | required | Weight for the service when it has health checks in `warning` status.  |
<|MERGE_RESOLUTION|>--- conflicted
+++ resolved
@@ -186,12 +186,8 @@
 | `method` | `string` | optional | Specifies the HTTP method to be used for an HTTP check. When no value is specified, `GET` is used.  |
 | `name` | `string` | optional | The name of the check.  |
 | `notes` | `string` | optional | Specifies arbitrary information for humans. This is not used by Consul internally.  |
-<<<<<<< HEAD
 | `os_service` | `string` | optional | Specifies an `OS Service` check. Must be the name of the service which status will be checked every `interval`.  |
-| `status` | `string` | optional | Specifies the initial status the health check. Must be one of `passing`, `warning`, `critical`, `maintenance`, or`null`. |
-=======
 | `status` | `string` | optional | Specifies the initial status the health check. Must be one of `passing`, `warning`, `critical`, `maintenance`, or `null`. |
->>>>>>> f332fa8f
 | `successBeforePassing` | `integer` | optional | Specifies the number of consecutive successful results required before check status transitions to passing.  |
 | `tcp` | `string` | optional | Specifies this is a TCP check. Must be an IP/hostname plus port to which a TCP connection is made every `interval`.  |
 | `timeout` | `string` | optional | Specifies a timeout for outgoing connections. Applies to script, HTTP, TCP, UDP, and gRPC checks. Must be a duration string, such as `10s` or `5m`.  |
