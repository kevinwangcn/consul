--- conflicted
+++ resolved
@@ -151,11 +151,7 @@
 
 The only knowledge necessary to write a plugin is basic command-line skills and knowledge of the [Go programming language](http://www.golang.org). Use the plugin interface to develop your integration. All integrations should contain unit and acceptance testing.
 
-<<<<<<< HEAD
-**HCP Consul**: The process to configure a testing instance of HCP consul [is very simple](https://learn.hashicorp.com/tutorials/cloud/consul-introduction?utm_source=docs). HCP has been designed as a HashiCorp managed service so configuration is minimal as only Consul client agents need to be installed. Furthermore, HashiCorp provides all new users an initial credit which should last approximately 2 months using a [development cluster](https://cloud.hashicorp.com/pricing/consul). When deployed with AWS free tier services, there should be no cost beyond the time spent by the designated tester.
-=======
 **HCP Consul**: The process to configure a testing instance of HCP consul [is very simple](https://learn.hashicorp.com/tutorials/cloud/consul-introduction?utm_source=docs). HCP has been designed as a HashiCorp managed service so configuration is minimal as only Consul client agents need to be installed. Furthermore, HashiCorp provides all new users an initial credit which should last approximately 2 months using a [development cluster](https://cloud.hashicorp.com/products/consul/pricing). When deployed with AWS free tier services, there should be no cost beyond the time spent by the designated tester.
->>>>>>> e53af28b
 
 Please note that HCP Consul is currently only deployed on AWS so the partner's application should be able to be deployed or run in AWS. For more information, please refer to [Peering an HVN to an AWS VPC for HCP Consul](https://www.youtube.com/watch?v=vuKjkIGYZlU). 
 
